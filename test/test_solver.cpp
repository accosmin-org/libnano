#include "fixture/function.h"
#include "fixture/lsearch0.h"
#include "fixture/lsearchk.h"
#include "fixture/solver.h"
#include <iomanip>
#include <nano/core/logger.h>
#include <nano/function/benchmark/sphere.h>
#include <nano/solver/quasi.h>

using namespace nano;

struct solver_description_t
{
    solver_description_t() = default;

    explicit solver_description_t(const solver_type type)
        : m_type(type)
    {
    }

    auto& smooth_config(const minimize_config_t& config)
    {
        m_smooth_config = config;
        return *this;
    }

    auto& nonsmooth_config(const minimize_config_t& config)
    {
        m_nonsmooth_config = config;
        return *this;
    }

    solver_type       m_type{solver_type::line_search};
    minimize_config_t m_smooth_config{};
    minimize_config_t m_nonsmooth_config{};
};

static auto make_description(const string_t& solver_id)
{
    if (solver_id == "cgd-n" || solver_id == "cgd-hs" || solver_id == "cgd-fr" || solver_id == "cgd-pr" ||
        solver_id == "cgd-cd" || solver_id == "cgd-ls" || solver_id == "cgd-dy" || solver_id == "cgd-dycd" ||
        solver_id == "cgd-dyhs" || solver_id == "cgd-frpr" || solver_id == "lbfgs" || solver_id == "sr1" ||
        solver_id == "bfgs" || solver_id == "hoshino" || solver_id == "fletcher")
    {
        return solver_description_t{solver_type::line_search}.smooth_config(
            minimize_config_t{}.epsilon(5e-8).max_evals(1000).expected_maximum_deviation(1e-6));
    }
    else if (solver_id == "dfp")
    {
        // NB: DFP needs many more iterations to reach the solution!
        return solver_description_t{solver_type::line_search}.smooth_config(
            minimize_config_t{}.epsilon(5e-8).max_evals(10000).expected_maximum_deviation(1e-6));
    }
    else if (solver_id == "gd")
    {
        // NB: gradient descent (GD) needs many more iterations to minimize badly conditioned problems!
        return solver_description_t{solver_type::line_search}.smooth_config(
            minimize_config_t{}.epsilon(5e-7).max_evals(10000).expected_maximum_deviation(1e-5));
    }
    else if (solver_id == "sgm" || solver_id == "cocob")
    {
        return solver_description_t{solver_type::non_monotonic}
            .smooth_config(minimize_config_t{}.epsilon(1e-5).max_evals(20000).expected_maximum_deviation(1e-3))
            .nonsmooth_config(minimize_config_t{}.epsilon(1e-5).max_evals(20000).expected_maximum_deviation(1e-2));
    }
    else if (solver_id == "sda" || solver_id == "wda")
    {
        // NB: SDA/WDA can take way too many iterations to converge reliably to the solution!
        // NB: also the distance to the optimum `D` is not usually known and it impacts the convergence and its speed!
        return solver_description_t{solver_type::non_monotonic}.smooth_config(
            minimize_config_t{}.epsilon(1e-3).max_evals(1000).expected_convergence(false).expected_maximum_deviation(
                1e+1));
    }
    else if (solver_id == "ellipsoid" || solver_id == "osga" || solver_id == "asga2" || solver_id == "asga4")
    {
        return solver_description_t{solver_type::non_monotonic}
            .smooth_config(minimize_config_t{}.epsilon(5e-8).expected_maximum_deviation(1e-6))
            .nonsmooth_config(minimize_config_t{}.epsilon(5e-8).expected_maximum_deviation(1e-5));
    }
    else
    {
        assert(false);
        return solver_description_t{};
    }
}

static auto make_lsearch0_ids()
{
    return lsearch0_t::all().ids();
}

static auto make_lsearchk_ids()
{
    return lsearchk_t::all().ids();
}

static auto make_solver_ids()
{
    return solver_t::all().ids(std::regex(".+"));
}

static auto make_smooth_solver_ids()
{
    return solver_t::all().ids(std::regex(".+"));
}

static auto make_nonsmooth_solver_ids()
{
<<<<<<< HEAD
    return strings_t{"ellipsoid", "osga", "asga2", "asga4"};
=======
    return strings_t{"ellipsoid", "osga", "sgm"}; // FIXME: have all methods converge!!!, "cocob"};
>>>>>>> 098698e7
}

static auto make_best_smooth_solver_ids()
{
    return strings_t{"cgd-pr", "lbfgs", "bfgs"};
}

UTEST_BEGIN_MODULE(test_solver)

UTEST_CASE(solver_type_str)
{
    UTEST_CHECK_EQUAL(scat(solver_type::line_search), "unconstrained with line-search");
    UTEST_CHECK_EQUAL(scat(solver_type::non_monotonic), "unconstrained non-monotonic");
    UTEST_CHECK_EQUAL(scat(solver_type::constrained), "constrained");
}

UTEST_CASE(state_str)
{
    for (const auto status : enum_values<solver_status>())
    {
        std::stringstream stream;
        stream << status;
        UTEST_CHECK_EQUAL(stream.str(), scat(status));
    }
}

UTEST_CASE(state_valid)
{
    const auto function = function_sphere_t{7};
    const auto state    = solver_state_t{function, make_random_x0(function)};
    UTEST_CHECK(state.valid());
}

UTEST_CASE(state_invalid_fNAN)
{
    const auto function = function_sphere_t{3};
    const auto state    = solver_state_t{function, make_vector<scalar_t>(NAN, 1.0, 0.0)};
    UTEST_CHECK(!state.valid());
}

UTEST_CASE(state_has_descent)
{
    const auto function = function_sphere_t{5};
    const auto state    = solver_state_t{function, make_random_x0(function)};
    UTEST_CHECK(state.has_descent(-state.gx()));
}

UTEST_CASE(state_has_no_descent0)
{
    const auto function = function_sphere_t{2};
    const auto state    = solver_state_t{function, make_random_x0(function)};
    UTEST_CHECK(!state.has_descent(make_vector<scalar_t>(.0, 0.0)));
}

UTEST_CASE(state_has_no_descent1)
{
    const auto function = function_sphere_t{7};
    const auto state    = solver_state_t{function, make_random_x0(function)};
    UTEST_CHECK(!state.has_descent(state.gx()));
}

UTEST_CASE(state_update_if_better)
{
    const auto function = function_sphere_t{2};
    const auto x0       = make_vector<scalar_t>(0.0, 0.0);
    const auto x1       = make_vector<scalar_t>(1.0, 1.0);
    const auto x2       = make_vector<scalar_t>(2.0, 2.0);
    const auto x09      = make_vector<scalar_t>(0.9, 0.9);

    // update path: x1, x2 (up), NaN (div), x1 (=), x09 (down), x0 (down)

    auto state = solver_state_t{function, x1};
    UTEST_CHECK_CLOSE(state.x(), x1, 1e-12);
    UTEST_CHECK_CLOSE(state.fx(), function.vgrad(x1), 1e-12);
    UTEST_CHECK_CLOSE(state.value_test(0), 0.0, 1e-12);
    UTEST_CHECK_CLOSE(state.value_test(1), std::numeric_limits<scalar_t>::max(), 1e-12);
    UTEST_CHECK_CLOSE(state.value_test(2), std::numeric_limits<scalar_t>::max(), 1e-12);

    UTEST_CHECK(!state.update_if_better(x2, function.vgrad(x2)));

    UTEST_CHECK_CLOSE(state.x(), x1, 1e-12);
    UTEST_CHECK_CLOSE(state.fx(), function.vgrad(x1), 1e-12);
    UTEST_CHECK_CLOSE(state.value_test(0), 0.0, 1e-12);
    UTEST_CHECK_CLOSE(state.value_test(1), 0.0, 1e-12);
    UTEST_CHECK_CLOSE(state.value_test(2), std::numeric_limits<scalar_t>::max(), 1e-12);
    UTEST_CHECK_CLOSE(state.value_test(3), std::numeric_limits<scalar_t>::max(), 1e-12);

    UTEST_CHECK(!state.update_if_better(x2, std::numeric_limits<scalar_t>::quiet_NaN()));

    UTEST_CHECK_CLOSE(state.x(), x1, 1e-12);
    UTEST_CHECK_CLOSE(state.fx(), function.vgrad(x1), 1e-12);
    UTEST_CHECK_CLOSE(state.value_test(0), 0.0, 1e-12);
    UTEST_CHECK_CLOSE(state.value_test(1), 0.0, 1e-12);
    UTEST_CHECK_CLOSE(state.value_test(2), 0.0, 1e-12);
    UTEST_CHECK_CLOSE(state.value_test(3), std::numeric_limits<scalar_t>::max(), 1e-12);
    UTEST_CHECK_CLOSE(state.value_test(4), std::numeric_limits<scalar_t>::max(), 1e-12);

    UTEST_CHECK(!state.update_if_better(x1, function.vgrad(x1)));

    UTEST_CHECK_CLOSE(state.x(), x1, 1e-12);
    UTEST_CHECK_CLOSE(state.fx(), function.vgrad(x1), 1e-12);
    UTEST_CHECK_CLOSE(state.value_test(0), 0.0, 1e-12);
    UTEST_CHECK_CLOSE(state.value_test(1), 0.0, 1e-12);
    UTEST_CHECK_CLOSE(state.value_test(2), 0.0, 1e-12);
    UTEST_CHECK_CLOSE(state.value_test(3), 0.0, 1e-12);
    UTEST_CHECK_CLOSE(state.value_test(4), std::numeric_limits<scalar_t>::max(), 1e-12);
    UTEST_CHECK_CLOSE(state.value_test(5), std::numeric_limits<scalar_t>::max(), 1e-12);

    UTEST_CHECK(state.update_if_better(x09, function.vgrad(x09)));

    UTEST_CHECK_CLOSE(state.x(), x09, 1e-12);
    UTEST_CHECK_CLOSE(state.fx(), function.vgrad(x09), 1e-12);
    UTEST_CHECK_CLOSE(state.value_test(0), 0.0, 1e-12);
    UTEST_CHECK_CLOSE(state.value_test(1), 0.38, 1e-12);
    UTEST_CHECK_CLOSE(state.value_test(2), 0.38, 1e-12);
    UTEST_CHECK_CLOSE(state.value_test(3), 0.38, 1e-12);
    UTEST_CHECK_CLOSE(state.value_test(4), 0.38, 1e-12);
    UTEST_CHECK_CLOSE(state.value_test(5), 0.38, 1e-12);

    UTEST_CHECK(state.update_if_better(x0, function.vgrad(x0)));

    UTEST_CHECK_CLOSE(state.x(), x0, 1e-12);
    UTEST_CHECK_CLOSE(state.fx(), function.vgrad(x0), 1e-12);
    UTEST_CHECK_CLOSE(state.value_test(0), 0.0, 1e-12);
    UTEST_CHECK_CLOSE(state.value_test(1), 1.62, 1e-12);
    UTEST_CHECK_CLOSE(state.value_test(2), 1.62, 1e-12);
    UTEST_CHECK_CLOSE(state.value_test(3), 1.62, 1e-12);
    UTEST_CHECK_CLOSE(state.value_test(4), 1.62, 1e-12);
    UTEST_CHECK_CLOSE(state.value_test(5), 1.62, 1e-12);

    UTEST_CHECK(!state.update_if_better(x0, function.vgrad(x0)));

    UTEST_CHECK_CLOSE(state.x(), x0, 1e-12);
    UTEST_CHECK_CLOSE(state.fx(), function.vgrad(x0), 1e-12);
    UTEST_CHECK_CLOSE(state.value_test(0), 0.0, 1e-12);
    UTEST_CHECK_CLOSE(state.value_test(1), 0.0, 1e-12);
    UTEST_CHECK_CLOSE(state.value_test(2), 1.62, 1e-12);
    UTEST_CHECK_CLOSE(state.value_test(3), 1.62, 1e-12);
    UTEST_CHECK_CLOSE(state.value_test(4), 1.62, 1e-12);
    UTEST_CHECK_CLOSE(state.value_test(5), 1.62, 1e-12);
}

UTEST_CASE(state_update_if_better_constrained)
{
    auto function = function_sphere_t{2};
    function.constrain(constraint::euclidean_ball_inequality_t{make_vector<scalar_t>(0, 0), 1.0});

    auto state = solver_state_t{function, make_vector<scalar_t>(1.0, 1.0)};
    {
        auto cstate = solver_state_t{function, make_vector<scalar_t>(NAN, NAN)};
        UTEST_CHECK(!cstate.valid());
        UTEST_CHECK(!state.update_if_better_constrained(cstate, 1e-6));
    }
    {
        auto cstate = solver_state_t{function, make_vector<scalar_t>(0.0, 0.0)};
        UTEST_CHECK(cstate.valid());
        UTEST_CHECK(state.update_if_better_constrained(cstate, 1e-6));
        UTEST_CHECK_CLOSE(state.fx(), 0.0, 1e-12);
        UTEST_CHECK_CLOSE(cstate.fx(), 0.0, 1e-12);
    }
    {
        auto cstate = solver_state_t{function, make_vector<scalar_t>(2.0, 2.0)};
        UTEST_CHECK(cstate.valid());
        UTEST_CHECK(!state.update_if_better_constrained(cstate, 1e-6));
        UTEST_CHECK_CLOSE(state.fx(), 0.0, 1e-12);
        UTEST_CHECK_CLOSE(cstate.fx(), 8.0, 1e-12);
    }
}

UTEST_CASE(state_convergence0)
{
    const auto function = function_sphere_t{7};
    const auto state    = solver_state_t{function, make_vector<scalar_t>(0, 0, 0, 0, 0, 0, 0)};
    UTEST_CHECK_GREATER_EQUAL(state.gradient_test(), 0);
    UTEST_CHECK_LESS(state.gradient_test(), epsilon0<scalar_t>());
}

UTEST_CASE(state_convergence1)
{
    const auto function = function_sphere_t{7};
    const auto state    = solver_state_t{function, make_random_x0(function, epsilon1<scalar_t>())};
    UTEST_CHECK_GREATER_EQUAL(state.gradient_test(), 0);
    UTEST_CHECK_LESS(state.gradient_test(), epsilon2<scalar_t>());
}

UTEST_CASE(state_convergence2)
{
    const auto function = function_sphere_t{3};
    const auto bstate   = solver_state_t{function, make_vector<scalar_t>(1e-3, 1e-3, 1e-3)};
    const auto cstate   = solver_state_t{function, make_vector<scalar_t>(1e-4, 1e-4, 1e-4)};
    UTEST_CHECK(::nano::converged(bstate, cstate, 1e-3));
    UTEST_CHECK(!::nano::converged(bstate, cstate, 1e-4));
}

UTEST_CASE(factory)
{
    for (const auto& solver_id : solver_t::all().ids())
    {
        const auto solver = make_solver(solver_id);

        const auto desc = make_description(solver_id);
        UTEST_CHECK_EQUAL(solver->type(), desc.m_type);
    }
}

UTEST_CASE(config_solvers)
{
    for (const auto& solver_id : make_solver_ids())
    {
        const auto solver = make_solver(solver_id);

        // NB: 0 < c1 < c2 < 1
        UTEST_CHECK_NOTHROW(solver->parameter("solver::tolerance") = std::make_tuple(1e-4, 1e-1));
        UTEST_CHECK_EQUAL(solver->parameter("solver::tolerance").value_pair<scalar_t>(), std::make_tuple(1e-4, 1e-1));

        UTEST_CHECK_THROW(solver->parameter("solver::tolerance") = std::make_tuple(2e-1, 1e-1), std::runtime_error);
        UTEST_CHECK_THROW(solver->parameter("solver::tolerance") = std::make_tuple(1e-1, 1e-4), std::runtime_error);
        UTEST_CHECK_THROW(solver->parameter("solver::tolerance") = std::make_tuple(1e-1, +1.1), std::runtime_error);
        UTEST_CHECK_THROW(solver->parameter("solver::tolerance") = std::make_tuple(1e-1, -0.1), std::runtime_error);
        UTEST_CHECK_THROW(solver->parameter("solver::tolerance") = std::make_tuple(-0.1, +1.1), std::runtime_error);
        UTEST_CHECK_EQUAL(solver->parameter("solver::tolerance").value_pair<scalar_t>(), std::make_tuple(1e-4, 1e-1));

        UTEST_CHECK_NOTHROW(solver->parameter("solver::tolerance") = std::make_tuple(1e-1, 9e-1));
        UTEST_CHECK_EQUAL(solver->parameter("solver::tolerance").value_pair<scalar_t>(), std::make_tuple(1e-1, 9e-1));

        UTEST_CHECK_THROW(solver->lsearch0("invalid-lsearch0-id"), std::runtime_error);
        UTEST_CHECK_THROW(solver->lsearchk("invalid-lsearchk-id"), std::runtime_error);

        UTEST_CHECK_NOTHROW(solver->lsearch0("constant"));
        UTEST_CHECK_NOTHROW(solver->lsearch0(*make_lsearch0("constant")));

        UTEST_CHECK_NOTHROW(solver->lsearchk("backtrack"));
        UTEST_CHECK_NOTHROW(solver->lsearchk(*make_lsearchk("backtrack")));
    }
}

UTEST_CASE(default_solvers_on_smooth_convex)
{
    for (const auto& function : function_t::make({1, 4, convexity::yes, smoothness::yes, 100}))
    {
        UTEST_REQUIRE(function);

        for (const auto& x0 : make_random_x0s(*function))
        {
            auto config = minimize_config_t{};
            for (const auto& solver_id : make_smooth_solver_ids())
            {
                UTEST_NAMED_CASE(scat(function->name(), "/", solver_id));

                const auto descr = make_description(solver_id);
                config.config(descr.m_smooth_config);

                const auto solver = make_solver(solver_id);
                const auto state  = check_minimize(*solver, *function, x0, config);
                config.expected_minimum(state.fx());

                log_info() << function->name() << ": solver=" << solver_id << ", f=" << state.fx() << ".";
            }
        }
    }
}

UTEST_CASE(default_solvers_on_nonsmooth_convex)
{
    for (const auto& function : function_t::make({4, 4, convexity::yes, smoothness::no, 100}))
    {
        UTEST_REQUIRE(function);

        for (const auto& x0 : make_random_x0s(*function))
        {
            auto config = minimize_config_t{};
            for (const auto& solver_id : make_nonsmooth_solver_ids())
            {
                UTEST_NAMED_CASE(scat(function->name(), "/", solver_id));

                const auto descr = make_description(solver_id);
                config.config(descr.m_nonsmooth_config);

                const auto solver = make_solver(solver_id);
                const auto state  = check_minimize(*solver, *function, x0, config);
                config.expected_minimum(state.fx());

                log_info() << function->name() << ": solver=" << solver_id << ", f=" << state.fx() << ".";
            }
        }
    }
}

UTEST_CASE(best_solvers_with_lsearches_on_smooth)
{
    for (const auto& function : function_t::make({4, 4, convexity::ignore, smoothness::yes, 100}))
    {
        UTEST_REQUIRE(function);

        for (const auto& x0 : make_random_x0s(*function))
        {
            auto config = minimize_config_t{};
            for (const auto& solver_id : make_best_smooth_solver_ids())
            {
                const auto solver = make_solver(solver_id);
                for (const auto& lsearch0_id : make_lsearch0_ids())
                {
                    for (const auto& lsearchk_id : make_lsearchk_ids())
                    {
                        // NB: CGD, LBFGS and quasi-Newton methods cannot work with Armijo-based line-search!
                        if (lsearchk_id == "backtrack")
                        {
                            continue;
                        }

                        // NB: CGD cannot work with non-strong Wolfe-based line-search!
                        if (solver_id == "cgd-pr" && lsearchk_id == "lemarechal")
                        {
                            continue;
                        }

                        UTEST_NAMED_CASE(scat(function->name(), "/", solver_id, "/", lsearch0_id, "/", lsearchk_id));
                        UTEST_REQUIRE_NOTHROW(solver->lsearch0(lsearch0_id));
                        UTEST_REQUIRE_NOTHROW(solver->lsearchk(lsearchk_id));

                        const auto state = check_minimize(*solver, *function, x0, config);
                        config.expected_minimum(state.fx());

                        log_info() << function->name() << ": solver=" << solver_id << ", lsearch0=" << lsearch0_id
                                   << ", lsearchk=" << lsearchk_id << ", f=" << state.fx() << ".";
                    }
                }
            }
        }
    }
}

UTEST_CASE(best_solvers_with_cgdescent_very_accurate_on_smooth)
{
    for (const auto& function : function_t::make({4, 4, convexity::ignore, smoothness::yes, 100}))
    {
        UTEST_REQUIRE(function);

        for (const auto& x0 : make_random_x0s(*function))
        {
            auto config = minimize_config_t{}.max_evals(10000).epsilon(1e-10).expected_maximum_deviation(1e-9);
            for (const auto& solver_id : make_best_smooth_solver_ids())
            {
                UTEST_NAMED_CASE(scat(function->name(), "/", solver_id));

                const auto solver = make_solver(solver_id);
                UTEST_REQUIRE_NOTHROW(solver->lsearch0("cgdescent"));
                UTEST_REQUIRE_NOTHROW(solver->lsearchk("cgdescent"));

                const auto state = check_minimize(*solver, *function, x0, config);
                config.expected_minimum(state.fx());

                log_info() << function->name() << ": solver=" << solver_id << ", lsearch0=cgdescent"
                           << ", lsearchk=cgdescent, f=" << state.fx() << ".";
            }
        }
    }
}

UTEST_CASE(best_solvers_with_tolerances_on_smooth)
{
    for (const auto& function : function_t::make({4, 4, convexity::ignore, smoothness::yes, 100}))
    {
        UTEST_REQUIRE(function);

        for (const auto& x0 : make_random_x0s(*function))
        {
            for (const auto& solver_id : make_best_smooth_solver_ids())
            {
                UTEST_NAMED_CASE(scat(function->name(), "/", solver_id));

                const auto solver = make_solver(solver_id);

                UTEST_REQUIRE_NOTHROW(solver->parameter("solver::tolerance") = std::make_tuple(1e-4, 1e-1));
                check_minimize(*solver, *function, x0);

                UTEST_REQUIRE_NOTHROW(solver->parameter("solver::tolerance") = std::make_tuple(1e-4, 9e-1));
                check_minimize(*solver, *function, x0);

                UTEST_REQUIRE_NOTHROW(solver->parameter("solver::tolerance") = std::make_tuple(1e-1, 9e-1));
                check_minimize(*solver, *function, x0);
            }
        }
    }
}

UTEST_CASE(quasi_bfgs_with_initializations)
{
    for (const auto& function : function_t::make({4, 4, convexity::yes, smoothness::yes, 100}))
    {
        UTEST_REQUIRE(function);

        for (const auto& x0 : make_random_x0s(*function))
        {
            {
                const auto* const pname  = "solver::quasi::initialization";
                auto              solver = solver_quasi_bfgs_t{};

                UTEST_REQUIRE_NOTHROW(solver.parameter(pname) = solver_quasi_t::initialization::identity);
                check_minimize(solver, *function, x0);

                UTEST_REQUIRE_NOTHROW(solver.parameter(pname) = solver_quasi_t::initialization::scaled);
                check_minimize(solver, *function, x0);
            }
            {
                const auto* const pname  = "solver::quasi::initialization";
                auto              solver = solver_quasi_fletcher_t{};

                UTEST_REQUIRE_NOTHROW(solver.parameter(pname) = solver_quasi_t::initialization::identity);
                check_minimize(solver, *function, x0);

                UTEST_REQUIRE_NOTHROW(solver.parameter(pname) = solver_quasi_t::initialization::scaled);
                check_minimize(solver, *function, x0);
            }
        }
    }
}

UTEST_END_MODULE()<|MERGE_RESOLUTION|>--- conflicted
+++ resolved
@@ -106,11 +106,8 @@
 
 static auto make_nonsmooth_solver_ids()
 {
-<<<<<<< HEAD
-    return strings_t{"ellipsoid", "osga", "asga2", "asga4"};
-=======
-    return strings_t{"ellipsoid", "osga", "sgm"}; // FIXME: have all methods converge!!!, "cocob"};
->>>>>>> 098698e7
+    return strings_t{"ellipsoid", "osga", "sgm", "asga2",
+                     "asga4"}; // FIXME: have all methods converge!!!, "cocob", "sda", "wda"};
 }
 
 static auto make_best_smooth_solver_ids()
