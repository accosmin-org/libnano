#include <nano/program/linear.h>
#include <utest/utest.h>

using namespace nano;
using namespace nano::program;

UTEST_BEGIN_MODULE(test_program_constraint)

UTEST_CASE(equality)
{
    {
        const auto constraint = equality_t<matrix_t, vector_t>{};
        UTEST_CHECK(!constraint.valid());
    }
    {
        const auto A          = make_matrix<scalar_t>(2, 2, 1, 0, 0, 1, 1);
        const auto b          = make_vector<scalar_t>(3, 2);
        const auto constraint = make_equality(A, b);
        UTEST_CHECK(constraint.valid());
        UTEST_CHECK(constraint.feasible(make_vector<scalar_t>(1, 1, 1)));
        UTEST_CHECK(constraint.feasible(make_vector<scalar_t>(1.5, 0, 2)));
        UTEST_CHECK(!constraint.feasible(make_vector<scalar_t>(1, 1, 0)));
        UTEST_CHECK(!constraint.feasible(make_vector<scalar_t>(0, 1, 1)));
    }
}

UTEST_CASE(inequality)
{
    {
        const auto constraint = inequality_t<matrix_t, vector_t>{};
        UTEST_CHECK(!constraint.valid());
    }
    {
        const auto A          = make_matrix<scalar_t>(2, 2, 1, 0, 0, 1, 1);
        const auto b          = make_vector<scalar_t>(3, 2);
        const auto constraint = make_inequality(A, b);
        UTEST_CHECK(constraint.valid());
        UTEST_CHECK(constraint.feasible(make_vector<scalar_t>(1, 1, 1)));
        UTEST_CHECK(constraint.feasible(make_vector<scalar_t>(1.5, 0, 2)));
        UTEST_CHECK(constraint.feasible(make_vector<scalar_t>(1, 1, 0)));
        UTEST_CHECK(constraint.feasible(make_vector<scalar_t>(0, 1, 1)));
        UTEST_CHECK(!constraint.feasible(make_vector<scalar_t>(2, 1, 1)));
        UTEST_CHECK(!constraint.feasible(make_vector<scalar_t>(1, 1, 2)));
    }
    {
        const auto upper      = make_vector<scalar_t>(+1, +1, +2);
        const auto constraint = make_less(upper);
        UTEST_CHECK(constraint.valid());
        UTEST_CHECK(constraint.feasible(make_vector<scalar_t>(-1, -1, 2)));
        UTEST_CHECK(constraint.feasible(make_vector<scalar_t>(0, 1, 1)));
        UTEST_CHECK(constraint.feasible(make_vector<scalar_t>(1, 1, 1)));
        UTEST_CHECK(constraint.feasible(make_vector<scalar_t>(1, 1, 2)));
        UTEST_CHECK(!constraint.feasible(make_vector<scalar_t>(1.1, 1, 1)));
        UTEST_CHECK(!constraint.feasible(make_vector<scalar_t>(1, 1, 2.1)));
    }
    {
        const auto constraint = make_less(3, 1);
        UTEST_CHECK(constraint.valid());
        UTEST_CHECK(constraint.feasible(make_vector<scalar_t>(-1, -1, 1)));
        UTEST_CHECK(constraint.feasible(make_vector<scalar_t>(0, 1, 1)));
        UTEST_CHECK(constraint.feasible(make_vector<scalar_t>(1, 1, 1)));
        UTEST_CHECK(!constraint.feasible(make_vector<scalar_t>(1, 1, 2)));
        UTEST_CHECK(!constraint.feasible(make_vector<scalar_t>(1.1, 1, 1)));
        UTEST_CHECK(!constraint.feasible(make_vector<scalar_t>(1, 1, 1.1)));
    }
    {
        const auto lower      = make_vector<scalar_t>(-1, -1, -1);
        const auto constraint = make_greater(lower);
        UTEST_CHECK(constraint.valid());
        UTEST_CHECK(constraint.feasible(make_vector<scalar_t>(-1, -1, 2)));
        UTEST_CHECK(constraint.feasible(make_vector<scalar_t>(0, 1, 1)));
        UTEST_CHECK(constraint.feasible(make_vector<scalar_t>(1, 1, 1)));
        UTEST_CHECK(!constraint.feasible(make_vector<scalar_t>(-1.1, -1, -1)));
        UTEST_CHECK(!constraint.feasible(make_vector<scalar_t>(-1, -2, -3)));
    }
    {
        const auto constraint = make_greater(3, 1);
        UTEST_CHECK(constraint.valid());
        UTEST_CHECK(constraint.feasible(make_vector<scalar_t>(1, 1, 1)));
        UTEST_CHECK(constraint.feasible(make_vector<scalar_t>(1, 2, 3)));
        UTEST_CHECK(!constraint.feasible(make_vector<scalar_t>(0, 1, 1)));
        UTEST_CHECK(!constraint.feasible(make_vector<scalar_t>(0, 0, 0)));
    }
}

UTEST_CASE(inequality_strictly_feasible)
{
    for (const tensor_size_t dims : {2, 3, 5})
    {
        for (const tensor_size_t ineqs : {dims - 1, dims, dims + 1, dims * 2})
        {
            for (auto test = 0; test < 100; ++test)
            {
                const auto c       = make_random_vector<scalar_t>(dims);
                const auto A       = make_random_matrix<scalar_t>(ineqs, dims);
                const auto b       = make_random_vector<scalar_t>(ineqs);
                const auto program = make_linear(c, make_inequality(A, b));

                const auto opt_x = program.make_strictly_feasible();

                // NB: it is guaranteed to always have a feasible point!
                if (ineqs <= dims)
                {
                    UTEST_REQUIRE(opt_x);
                    UTEST_CHECK_LESS((A * opt_x.value() - b).maxCoeff(), 0.0);
                }

                // NB: some random hyper-plane splits may not always have a feasible point!
                else if (opt_x)
                {
                    UTEST_CHECK_LESS((A * opt_x.value() - b).maxCoeff(), 0.0);
                }
            }
        }
    }
}

UTEST_CASE(inequality_strictly_feasible_bundle)
{
<<<<<<< HEAD
    // generating a strictly feasible point fails for the FPBA solvers generated for the `chained_cb3I[4D]` problem.

=======
    // NB: generating a strictly feasible point fails for the FPBA solvers generated for the `chained_cb3I[4D]` problem.
>>>>>>> 694d516a
    const auto A = make_matrix<scalar_t>(
        5, -13.0791713343359675, 11.0223780863932728, -4.4019980261743887, -2.5763086376600111, -1.0000000000000000,
        7215.0982713243365652, -9299047.8599894158542156, 9299623.7717038244009018, 6.5763086376600093,
        -1.0000000000000000, 7214.4055358504474498, -3412548.2061092313379049, 3412971.5455180155113339,
        6.5763076510207092, -1.0000000000000000, 7211.3160869768435077, -1247120.8129310656804591,
        1247420.0596358175389469, 6.5763032495401736, -1.0000000000000000, 7199.5211198816032265,
        -450621.4467068934463896, 450821.7497615875909105, 6.5762864247748309, -1.0000000000000000);

    const auto b = make_vector<scalar_t>(-1.4491983618949895, 133530540.3222339451313019, 45624197.2596000581979752,
                                         15460162.1538065522909164, 5169566.8448949512094259);

    const auto c = make_random_vector<scalar_t>(5);

    const auto program = make_linear(c, make_inequality(A, b));

    const auto opt_x = program.make_strictly_feasible();
    UTEST_REQUIRE(opt_x);
    UTEST_CHECK_LESS((A * opt_x.value() - b).maxCoeff(), 0.0);
}

UTEST_END_MODULE()<|MERGE_RESOLUTION|>--- conflicted
+++ resolved
@@ -117,12 +117,7 @@
 
 UTEST_CASE(inequality_strictly_feasible_bundle)
 {
-<<<<<<< HEAD
-    // generating a strictly feasible point fails for the FPBA solvers generated for the `chained_cb3I[4D]` problem.
-
-=======
     // NB: generating a strictly feasible point fails for the FPBA solvers generated for the `chained_cb3I[4D]` problem.
->>>>>>> 694d516a
     const auto A = make_matrix<scalar_t>(
         5, -13.0791713343359675, 11.0223780863932728, -4.4019980261743887, -2.5763086376600111, -1.0000000000000000,
         7215.0982713243365652, -9299047.8599894158542156, 9299623.7717038244009018, 6.5763086376600093,
