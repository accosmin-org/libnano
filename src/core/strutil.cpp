<<<<<<< HEAD
#include <nano/core/strutil.h>
#include <algorithm>
=======
#include <algorithm>
#include <nano/core/strutil.h>
>>>>>>> f4f019cc

using namespace nano;

string_t nano::align(std::string_view str, const size_t str_size, const alignment mode, const char fill_char)
{
    const auto fill_size = (str.size() > str_size) ? size_t{0U} : (str_size - str.size());

    string_t ret;
    switch (mode)
    {
    case alignment::center:
        ret.append(fill_size / 2, fill_char);
        ret.append(str);
        ret.append(fill_size - fill_size / 2, fill_char);
        break;

    case alignment::right:
        ret.append(fill_size, fill_char);
        ret.append(str);
        break;

    default:
        ret.append(str);
        ret.append(fill_size, fill_char);
        break;
    }

    return ret;
}<|MERGE_RESOLUTION|>--- conflicted
+++ resolved
@@ -1,10 +1,5 @@
-<<<<<<< HEAD
-#include <nano/core/strutil.h>
-#include <algorithm>
-=======
 #include <algorithm>
 #include <nano/core/strutil.h>
->>>>>>> f4f019cc
 
 using namespace nano;
 
