--- conflicted
+++ resolved
@@ -53,26 +53,16 @@
             proximal.update(t, bundle.x(), y, bundle.gx(), gy, Gn, Gn1);
             Gn = Gn1;
 
-<<<<<<< HEAD
             assert(fy < state.fx());
             bundle.moveto(y, gy, fy);
-=======
-            bundle.moveto(y, gy, fy);
-            // FIXME: assert(fy < state.fx());
->>>>>>> 4e21eeb1
             state.update(y, gy, fy);
         }
         else if (status == csearch_status::cutting_plane_step)
         {
             Gn = ghat;
 
-<<<<<<< HEAD
             assert(fy < state.fx());
             bundle.moveto(y, gy, fy);
-=======
-            bundle.moveto(y, gy, fy);
-            // FIXME: assert(fy < state.fx());
->>>>>>> 4e21eeb1
             state.update(y, gy, fy);
         }
         else if (status == csearch_status::null_step)
